--- conflicted
+++ resolved
@@ -6,14 +6,10 @@
 
 ### BREAKING CHANGES
 
-<<<<<<< HEAD
 - [/#158] NodeDB constructor must provide `keepRecent` and `keepEvery` fields to define PruningStrategy. All Save functionality must specify whether they should flushToDisk as well using `flushToDisk` boolean argument. All Delete functionality must specify whether object should be deleted from memory only using the `memOnly` boolean argument.
 
 ### IMPROVEMENTS
 
 - [/#46](https://github.com/tendermint/iavl/issues/46) Removal of all instances of cmn from tendermint in Ival repo
 
-- [/#158] Add constructor to IAVL that can define a pruning strategy. Only persist to disk snapshot versions and keep a specified number of versions in memDB. This greatly reduces IO load of IAVL.
-=======
-### IMPROVEMENTS
->>>>>>> e3e5a91e
+- [/#158] Add constructor to IAVL that can define a pruning strategy. Only persist to disk snapshot versions and keep a specified number of versions in memDB. This greatly reduces IO load of IAVL.