--- conflicted
+++ resolved
@@ -1,7 +1,5 @@
 # Changelog
 
-<<<<<<< HEAD
-=======
 ## 0.12.2 (March 13, 2019)
 
 IMPROVEMENTS
@@ -9,7 +7,6 @@
  - Use Tendermint v0.30.2 and close batch after write (related pull request in Tendermint: https://github.com/tendermint/tendermint/pull/3397)
 
 
->>>>>>> 2f35d309
 ## 0.12.1 (February 12, 2019)
 
 IMPROVEMENTS
